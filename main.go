--- conflicted
+++ resolved
@@ -121,11 +121,7 @@
 	if err != nil {
 		fatal(log, "cannot create handler", zap.Error(err))
 	}
-<<<<<<< HEAD
-	mux.Handle("/faucet", handler)
-=======
 	mux.Handle("/", handler)
->>>>>>> 03cd64c0
 	log.Info("Faucet handler added")
 
 	// Start server
